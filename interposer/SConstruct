--- conflicted
+++ resolved
@@ -96,68 +96,6 @@
         ],
      CCFLAGS = ['-fPIC', '-g', '-Wall', '-Wextra', '-std=gnu99'] ) 
 
-<<<<<<< HEAD
-# create a shared library                                         
-interposerEnv.SharedLibrary('libci.so', 
-    [ 'libci.c',
-      'libciutils.c', 
-      '../include/kidron_common_f.c',
-	  '../common/libregistration.c'
-	])
-                                                                        
-# building tests
-#if nodename.startswith('prost') :
-#    envTest = Environment(
-#      LIBS = ['cunit', 'ncurses', 'pthread', 'glib-2.0'],
-#      LIBPATH= [CUNIT212 + 'lib', '.', GLIB20 + 'lib'],
-#      CPPPATH= [CUNIT212 + 'include',
-#                CUDA_ROOT + 'include',
-#                '../include',
-#                '../remote', 
-#                '../backend',
-#                GLIB20 + 'include/glib-2.0',
-#                GLIB20 + 'include/gio-unix-2.0',
-#                GLIB20 + 'lib/glib-2.0/include'],
-#      CCFLAGS = ['-Wall', '-Wextra', '-g', '-std=gnu99'] )
-#elif nodename.startswith('shiva') :
-#    envTest = Environment(
-#      LIBS = ['cunit', 'ncurses', 'pthread', 'glib-2.0'],
-#      LIBPATH= ['.'],
-#      CPPPATH= [CUDA_ROOT + 'include',
-#                '../include',
-#                '../remote', 
-#                '../backend',
-#                '/usr/include/glib-2.0',
-#                '/usr/include/gio-unix-2.0',
-#                '/usr/lib/glib-2.0/include'],
-#      CCFLAGS = ['-Wall', '-Wextra', '-g', '-std=gnu99'] )
-#elif nodename.startswith('ifrit') :
-#    envTest = Environment(
-#      LIBS = ['cunit', 'ncurses', 'pthread', 'glib-2.0'],
-#      LIBPATH= ['.'],
-#      CPPPATH= [CUDA_ROOT + 'include',
-#                '../include',
-#                '../remote', 
-#                '../backend',
-#                '/usr/include/glib-2.0',
-#                '/usr/include/gio-unix-2.0',
-#                '/usr/lib/glib-2.0/include'],
-#      CCFLAGS = ['-Wall', '-Wextra', '-g', '-std=gnu99'] )
-#else :
-#    print "Define build variables for this machine in interposer/SConstruct"
-#    sys.exit()
-#
-## libci and libciutils should be compiled earlier
-#envTest.Program('testLibci', ['testLibci.c', 'libci.so' ])
-#                                                        
-#envTest.Program('testLibciutils', ['testLibciutils.c', 'libci.so' ])
-#
-## obviously this doesn't require all libci.so functionality, however
-## since there is a mess with dependencies I tried to minimizem, without much
-## success. Maybe next time
-#envTest.Program('testConnectionListener', ['testConnectionListener.c', 'libci.so'])
-#envTest.Program('testConnectionSender', ['testConnectionSender.c', 'libci.so'])
-=======
 ################# test environments
 
 # keeneland
@@ -277,5 +215,4 @@
 build_interposer()
 # build the tests
 build_all_tests()
->>>>>>> 13ccf4eb
        