#! /usr/bin/env python

"""@file SConstruct
   @author Magdalena Slawinska magg@gatech.edu
   @author Alex Merritt, merritt.alex@gatech.edu
   @date 2011-02-15
   @brief Building the interposer
"""

# LIBS - A list of one or more libraries that will be linked with 
# any executable programs created by this environment.
# LIBPATH - The list of directories that will be searched for libraries.
# CPPPATH  - The $CPPPATH value tells SCons to look in the current 
#   directory ('.') for any files included by C source files (.c or .h files)

import os
import commands

Import( 'CUDA_ROOT', 
        'GLIB20' )

nodename = commands.getoutput('uname -n')
   
# for glib options run: glib-config --cflags  for glib1.2 
# glib2 lacks this thing

if nodename.startswith('prost') :
    interposerEnv = Environment(
     LIBS = ['rt', 'dl', 
             'glib-2.0'],
     LIBPATH = [CUDA_ROOT + 'lib64', 
       GLIB20 + 'lib', 
       '/lib64'],
     CPPPATH = [
        '.',
        CUDA_ROOT + 'include', 
        '../include', 
        '../remote',
        '../backend',
        GLIB20 + 'include/glib-2.0',
        GLIB20 + 'include/gio-unix-2.0',
        GLIB20 + 'lib/glib-2.0/include'],                                
     CCFLAGS = ['-fPIC', '-g', '-Wall', '-Wextra', '-std=gnu99'] )
elif nodename.startswith('ifrit') :
    interposerEnv = Environment(
     LIBS = ['rt', 'dl', 
             'glib-2.0'],
     LIBPATH = [CUDA_ROOT + 'lib64', '/lib64'],
     CPPPATH = [
        '.',
        CUDA_ROOT + 'include', 
        '../include', 
        '../remote',
        '../backend',
        '/usr/include/glib-2.0',
        '/usr/lib/glib-2.0/include'
        ],
     CCFLAGS = ['-fPIC', '-g', '-Wall', '-Wextra', '-std=gnu99'] )
else :
    print "Define build variables for this host in interposer/SConstruct"

# create a shared library                                         
interposerEnv.SharedLibrary('libci.so', 
    [ 'libci.c',
      'libciutils.c', 
      '../remote/remote_api_wrapper.c', 
      '../remote/connection.c',               
      '../remote/remote_packet.c',
      '../include/kidron_common_f.c'])
                                                                        
# building tests
<<<<<<< HEAD
envTest = Environment(
  LIBS = [ 'pthread', 'glib-2.0'],
  LIBPATH= [ '.', GLIB20 + 'lib'],
  CPPPATH= [CUDA_ROOT + 'include',
            '../include',
            '../remote', 
            '../backend',
            GLIB20 + 'include/glib-2.0',
            GLIB20 + 'include/gio-unix-2.0',
            GLIB20 + 'lib/glib-2.0/include'],
  CCFLAGS = ['-Wall', '-Wextra', '-g', '-std=gnu99'] )
=======
if nodename.startswith('prost') :
    envTest = Environment(
      LIBS = ['cunit', 'ncurses', 'pthread', 'glib-2.0'],
      LIBPATH= [CUNIT212 + 'lib', '.', GLIB20 + 'lib'],
      CPPPATH= [CUNIT212 + 'include',
                CUDA_ROOT + 'include',
                '../include',
                '../remote', 
                '../backend',
                GLIB20 + 'include/glib-2.0',
                GLIB20 + 'include/gio-unix-2.0',
                GLIB20 + 'lib/glib-2.0/include'],
      CCFLAGS = ['-Wall', '-Wextra', '-g', '-std=gnu99'] )
elif nodename.startswith('ifrit') :
    envTest = Environment(
      LIBS = ['cunit', 'ncurses', 'pthread', 'glib-2.0'],
      LIBPATH= ['.'],
      CPPPATH= [CUDA_ROOT + 'include',
                '../include',
                '../remote', 
                '../backend',
                '/usr/include/glib-2.0',
                '/usr/include/gio-unix-2.0',
                '/usr/lib/glib-2.0/include'],
      CCFLAGS = ['-Wall', '-Wextra', '-g', '-std=gnu99'] )
>>>>>>> eb041b07

# libci and libciutils should be compiled earlier
envTest.Program('testLibci', ['testLibci.c', 'libci.so' ])
envTest.Program('testLibciutils', ['testLibciutils.c', 'libci.so' ])

# obviously this doesn't require all libci.so functionality, however
# since there is a mess with dependencies I tried to minimizem, without much
# success. Maybe next time
envTest.Program('testConnectionListener', ['testConnectionListener.c', 'libci.so'])
envTest.Program('testConnectionSender', ['testConnectionSender.c', 'libci.so'])
       <|MERGE_RESOLUTION|>--- conflicted
+++ resolved
@@ -15,18 +15,25 @@
 
 import os
 import commands
+import socket
 
 Import( 'CUDA_ROOT', 
         'GLIB20' )
 
+# @todo merge it someday
+# to automatically recognize on what machine we are building 
 nodename = commands.getoutput('uname -n')
-   
+# the same function as nodename; should merge someday
+hostname=socket.gethostname()
+
+
 # for glib options run: glib-config --cflags  for glib1.2 
 # glib2 lacks this thing
 
-if nodename.startswith('prost') :
+if hostname.startswith('prost') or hostname.startswith('kid'):
     interposerEnv = Environment(
-     LIBS = ['rt', 'dl', 
+     LIBS = ['rt', 
+             'dl', 
              'glib-2.0'],
      LIBPATH = [CUDA_ROOT + 'lib64', 
        GLIB20 + 'lib', 
@@ -39,11 +46,12 @@
         '../backend',
         GLIB20 + 'include/glib-2.0',
         GLIB20 + 'include/gio-unix-2.0',
-        GLIB20 + 'lib/glib-2.0/include'],                                
+        GLIB20 + 'lib/glib-2.0/include'],
      CCFLAGS = ['-fPIC', '-g', '-Wall', '-Wextra', '-std=gnu99'] )
 elif nodename.startswith('ifrit') :
     interposerEnv = Environment(
-     LIBS = ['rt', 'dl', 
+     LIBS = ['rt', 
+             'dl', 
              'glib-2.0'],
      LIBPATH = [CUDA_ROOT + 'lib64', '/lib64'],
      CPPPATH = [
@@ -57,7 +65,7 @@
         ],
      CCFLAGS = ['-fPIC', '-g', '-Wall', '-Wextra', '-std=gnu99'] )
 else :
-    print "Define build variables for this host in interposer/SConstruct"
+    print("Define build variables for this host in interposer/SConstruct")
 
 # create a shared library                                         
 interposerEnv.SharedLibrary('libci.so', 
@@ -67,37 +75,24 @@
       '../remote/connection.c',               
       '../remote/remote_packet.c',
       '../include/kidron_common_f.c'])
-                                                                        
+                                                                     
 # building tests
-<<<<<<< HEAD
-envTest = Environment(
-  LIBS = [ 'pthread', 'glib-2.0'],
-  LIBPATH= [ '.', GLIB20 + 'lib'],
-  CPPPATH= [CUDA_ROOT + 'include',
+if hostname.startswith('kid')  or hostname.startswith('prost'):
+    # keeneland or prost configuration
+    envTest = Environment(
+    LIBS = [ 'pthread', 'glib-2.0'],
+    LIBPATH= [ '.', GLIB20 + 'lib'],
+    CPPPATH= [CUDA_ROOT + 'include',
             '../include',
             '../remote', 
             '../backend',
             GLIB20 + 'include/glib-2.0',
             GLIB20 + 'include/gio-unix-2.0',
             GLIB20 + 'lib/glib-2.0/include'],
-  CCFLAGS = ['-Wall', '-Wextra', '-g', '-std=gnu99'] )
-=======
-if nodename.startswith('prost') :
-    envTest = Environment(
-      LIBS = ['cunit', 'ncurses', 'pthread', 'glib-2.0'],
-      LIBPATH= [CUNIT212 + 'lib', '.', GLIB20 + 'lib'],
-      CPPPATH= [CUNIT212 + 'include',
-                CUDA_ROOT + 'include',
-                '../include',
-                '../remote', 
-                '../backend',
-                GLIB20 + 'include/glib-2.0',
-                GLIB20 + 'include/gio-unix-2.0',
-                GLIB20 + 'lib/glib-2.0/include'],
-      CCFLAGS = ['-Wall', '-Wextra', '-g', '-std=gnu99'] )
+    CCFLAGS = ['-Wall', '-Wextra', '-g', '-std=gnu99'] )
 elif nodename.startswith('ifrit') :
     envTest = Environment(
-      LIBS = ['cunit', 'ncurses', 'pthread', 'glib-2.0'],
+      LIBS = ['pthread', 'glib-2.0'],
       LIBPATH= ['.'],
       CPPPATH= [CUDA_ROOT + 'include',
                 '../include',
@@ -107,7 +102,7 @@
                 '/usr/include/gio-unix-2.0',
                 '/usr/lib/glib-2.0/include'],
       CCFLAGS = ['-Wall', '-Wextra', '-g', '-std=gnu99'] )
->>>>>>> eb041b07
+
 
 # libci and libciutils should be compiled earlier
 envTest.Program('testLibci', ['testLibci.c', 'libci.so' ])
