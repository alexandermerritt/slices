--- conflicted
+++ resolved
@@ -15,11 +15,8 @@
 
 import os
 import commands
-<<<<<<< HEAD
 import socket
-=======
 import sys
->>>>>>> f0e60339
 
 Import( 'CUDA_ROOT', 
         'GLIB20' )
@@ -84,12 +81,8 @@
         ],
      CCFLAGS = ['-fPIC', '-g', '-Wall', '-Wextra', '-std=gnu99'] )
 else :
-<<<<<<< HEAD
     print("Define build variables for this host in interposer/SConstruct")
-=======
-    print "Define build variables for this host in interposer/SConstruct"
     sys.exit()
->>>>>>> f0e60339
 
 # create a shared library                                         
 interposerEnv.SharedLibrary('libci.so', 
@@ -104,7 +97,6 @@
 if hostname.startswith('kid')  or hostname.startswith('prost'):
     # keeneland or prost configuration
     envTest = Environment(
-<<<<<<< HEAD
     LIBS = [ 'pthread', 'glib-2.0'],
     LIBPATH= [ '.', GLIB20 + 'lib'],
     CPPPATH= [CUDA_ROOT + 'include',
@@ -115,31 +107,6 @@
             GLIB20 + 'include/gio-unix-2.0',
             GLIB20 + 'lib/glib-2.0/include'],
     CCFLAGS = ['-Wall', '-Wextra', '-g', '-std=gnu99'] )
-=======
-      LIBS = ['cunit', 'ncurses', 'pthread', 'glib-2.0'],
-      LIBPATH= [CUNIT212 + 'lib', '.', GLIB20 + 'lib'],
-      CPPPATH= [CUNIT212 + 'include',
-                CUDA_ROOT + 'include',
-                '../include',
-                '../remote', 
-                '../backend',
-                GLIB20 + 'include/glib-2.0',
-                GLIB20 + 'include/gio-unix-2.0',
-                GLIB20 + 'lib/glib-2.0/include'],
-      CCFLAGS = ['-Wall', '-Wextra', '-g', '-std=gnu99'] )
-elif nodename.startswith('shiva') :
-    envTest = Environment(
-      LIBS = ['cunit', 'ncurses', 'pthread', 'glib-2.0'],
-      LIBPATH= ['.'],
-      CPPPATH= [CUDA_ROOT + 'include',
-                '../include',
-                '../remote', 
-                '../backend',
-                '/usr/include/glib-2.0',
-                '/usr/include/gio-unix-2.0',
-                '/usr/lib/glib-2.0/include'],
-      CCFLAGS = ['-Wall', '-Wextra', '-g', '-std=gnu99'] )
->>>>>>> f0e60339
 elif nodename.startswith('ifrit') :
     envTest = Environment(
       LIBS = ['pthread', 'glib-2.0'],
@@ -153,7 +120,7 @@
                 '/usr/lib/glib-2.0/include'],
       CCFLAGS = ['-Wall', '-Wextra', '-g', '-std=gnu99'] )
 else :
-    print "Define build variables for this machine in interposer/SConstruct"
+    print("Define build variables for this machine in interposer/SConstruct")
     sys.exit()
 
 
