--- conflicted
+++ resolved
@@ -51,9 +51,6 @@
 
 /*-------------------------------------- INTERNAL STATE ----------------------*/
 
-<<<<<<< HEAD
-#ifndef NO_DAEMONIZE
-=======
 /* an application process using shadowfax */
 struct app
 {
@@ -68,31 +65,10 @@
     list_for_each_entry(app, &apps, link)
 static pthread_mutex_t apps_lock = PTHREAD_MUTEX_INITIALIZER;
 
->>>>>>> 1167445f
 // Daemon state
 #ifndef NO_DAEMONIZE
 static pid_t sid;
 static FILE *logf = NULL;
-<<<<<<< HEAD
-#endif
-static char *log; /** determined based on machine name */
-static const char wd[] = "."; //! working dir of runtime once exec'd
-
-// XXX We assume a single-process single-threaded CUDA application for now. Thus
-// one assembly, one hint and one sink child.
-static struct assembly_hint hint =
-{
-	.num_gpus = 1,
-	.batch_size = CUDA_BATCH_MAX,
-	// Configure network based on build flag
-#if defined(NIC_SDP)
-	.nic_type = HINT_USE_IB
-#elif defined(NIC_ETHERNET)
-	.nic_type = HINT_USE_ETH
-#else
-#error NIC_* not defined
-=======
->>>>>>> 1167445f
 #endif
 static char *log; /** determined based on machine name */
 static const char wd[] = "."; //! working dir of runtime once exec'd
@@ -283,15 +259,9 @@
 static int daemonize(void)
 {
 	struct sigaction action;
-<<<<<<< HEAD
-
 #ifndef NO_DAEMONIZE
 	int logfd = -1;
-=======
-#ifndef NO_DAEMONIZE
-	int logfd = -1;
-
->>>>>>> 1167445f
+
 	printf(">:[ daemonizing ... log file at %s/%s\n", wd, log);
 
 	pid_t pid = fork();
