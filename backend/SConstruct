#! /usr/bin/env python

"""@file SConstruct
   @author Magdalena Slawinska magg@gatech.edu
   @date 2011-02-22
   @brief Building the network stuff
"""

import os
import commands
import sys

Import('CUDA_ROOT', 
       'GLIB20')


def get_platform_characteristic_str():
    """
        @todo It should be imported like something
        from ...SConstruct import get_platform_characteristic
        but I need time to figure out how to do this
       intended to get the characteristic string to allow for automatic
       recognition of the platform and applied customized build environment
       @return: the characteristic string for the platform
       @rtype: string
    """    
    nodename = commands.getoutput('uname -n') # doesn't work on keeneland
    return nodename
    

########################################################333
# here we define the environments for particular nodes
#######################################################3
# environment for the Keeneland and prost
envBackendKeeneland = Environment(
      LIBS=['pthread', 
            'rt', 
            'dl', 
            'cudart', 
            'glib-2.0' ],
      LIBPATH=[CUDA_ROOT + 'lib64',
               GLIB20 + 'lib'],
      CPPPATH=['.',
      '../remote',
      '../include',
      '../interposer',
      '../backend',
      CUDA_ROOT + 'include',
      GLIB20 + 'include/glib-2.0',
      GLIB20 + 'include/gio-unix-2.0',
      GLIB20 + 'lib/glib-2.0/include'
      ],
      CCFLAGS='-g -Wall -Wextra')

# env for Prost, GT machine
envBackendProst = envBackendKeeneland

# Shiva, GT machine
envBackendShiva = Environment(
      LIBS=['pthread', 
            'rt', 
            'dl', 
            'cudart', 
            'glib-2.0' ],
      LIBPATH=[CUDA_ROOT + 'lib64'],
      CPPPATH=['.',
      '../remote',
      '../include',
      '../interposer',
      '../backend',
      CUDA_ROOT + 'include',
      '/usr/include/glib-2.0',
      '/usr/include/gio-unix-2.0',
      '/usr/lib/glib-2.0/include'
      ],
      CCFLAGS='-g -Wall -Wextra')

# Ifrit, GT machine
envBackendIfrit = Environment(
      LIBS=['pthread', 
            'rt', 
            'dl', 
            'cudart', 
            'glib-2.0' ],
      LIBPATH=[CUDA_ROOT + 'lib64'],
      CPPPATH=['.',
      '../remote',
      '../include',
      '../interposer',
      '../backend',
      CUDA_ROOT + 'include',
      '/usr/include/glib-2.0',
      '/usr/include/gio-unix-2.0',
      '/usr/lib/glib-2.0/include'
      ],
      CCFLAGS='-g -Wall -Wextra')
<<<<<<< HEAD
else :
    print "Define build variables for this machine in backend/SConstruct"
    sys.exit()
			 
envBackend.Program('backend',
                   ['backend.c',
                    '../interposer/libciutils.c',
                    '../remote/connection.c',
                    '../remote/remote_packet.c',
                    '../remote/remote_api_wrapper.c',
                    '../include/kidron_common_f.c',
                    '../common/libregistration.c'
                    ])
=======

#############################################
# end of environment definitions
##########################################3


def build_backend(env):
    """
        @param env: The environment that will be used to build a backend 
    """
    env.Program('backend', [
            'backend.c',
            '../interposer/libciutils.c',
            '../remote/connection.c',
            '../remote/remote_packet.c',
            '../remote/remote_api_wrapper.c',
            '../include/kidron_common_f.c'])


def build_program():
    """
       builds the program depending on the characteristics
    """
    global envBackendKeeneland
    global envBackendProst
    global envBackendShiva
    global envBackendIfrit
    
    # try to recognize the machine
    nodename = get_platform_characteristic_str()
    
    if nodename.startswith('kid'):
        build_backend(envBackendKeeneland)
    elif nodename.startswith('prost'):
        build_backend(envBackendProst)
    elif nodename.startswith('shiva'):
        build_backend(envBackendShiva)
    elif nodename.startswith('ifrit'):
        build_backend(envBackendIfrit)
    else:
        print("Error: Define build environment for this machine in backend/SConstruct")
        sys.exit()


# build the program
build_program()
>>>>>>> 13ccf4eb
<|MERGE_RESOLUTION|>--- conflicted
+++ resolved
@@ -94,21 +94,6 @@
       '/usr/lib/glib-2.0/include'
       ],
       CCFLAGS='-g -Wall -Wextra')
-<<<<<<< HEAD
-else :
-    print "Define build variables for this machine in backend/SConstruct"
-    sys.exit()
-			 
-envBackend.Program('backend',
-                   ['backend.c',
-                    '../interposer/libciutils.c',
-                    '../remote/connection.c',
-                    '../remote/remote_packet.c',
-                    '../remote/remote_api_wrapper.c',
-                    '../include/kidron_common_f.c',
-                    '../common/libregistration.c'
-                    ])
-=======
 
 #############################################
 # end of environment definitions
@@ -154,5 +139,4 @@
 
 
 # build the program
-build_program()
->>>>>>> 13ccf4eb
+build_program()