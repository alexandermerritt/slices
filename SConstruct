#! /usr/bin/env python

"""@file SConstruct
   @author Magdalena Slawinska magg@gatech.edu
   @author Alex Merritt, merritt.alex@gatech.edu
   @date 2011-02-15
   @brief Building kidron-utils-remote-cuda-exec-2
"""
import os
<<<<<<< HEAD
import socket
=======
import commands
>>>>>>> eb041b07

Help("""
   Type: 'scons -Q' to build the production program,
         'scons -c' to clean the program
   Currently automatically detected environments: 
   - keeneland (NICS, UTK) 
   - prost     (Georgia Tech)
   If you want to add another environment check the function
   build_variables_set(). Currently it is based on the
   hostnames you are building on.
    """)

<<<<<<< HEAD

""" 
  required variables for this building system
  if you need to add another configuration you need to modify the 
  setBuildVariables()
"""

# points to the directory where the CUDA root is
CUDA_ROOT=None
# points to the directory where the GLIB20 is
GLIB20=None

#################################################
# helper functions
#################################################
def build_variables_set():
    """
      sets the build variables automatically depending on the system you
      are working on
    """
    global CUDA_ROOT
    global GLIB20
    
    hostname=socket.gethostname()
    print('The configuration will be applied for: ' + hostname)
    # configuration for keeneland
    if ( hostname.startswith('kid') ):
        print('kid prefix detected ...')
        CUDA_ROOT = '/sw/keeneland/cuda/3.2/linux_binary/'
        GLIB20='/nics/d/home/smagg/opt/glib-2.28.7/'
    # configuration for prost
    if ( hostname.startswith('prost')):
        print('prost prefix detected ...')
        CUDA_ROOT = '/opt/cuda/'
        GLIB20='/opt/glib-2.28.7/'

def variable_check_exit(var_name, var):
    """
        checks if the variable is correctly set and quits the script if not
        @param var_name: The name of the variable to be checked 
        @param var: The variable that supposed to be a path to the directory 
    """
    if var == None :
        print(var_name + 'not set. You have to set it in build_variables_set() in this script')
        sys.exit(-1)
    if not os.path.exists(var):
        print(var_name + '= ' + var + ' does not exist!')
        sys.exit(-1)
    print(var_name + '= ' + var)

def build_variables_print():
    """
      prints the build variables or exits the script if they are not set
    """
    variable_check_exit('CUDA_ROOT', CUDA_ROOT)
    variable_check_exit('GLIB20', GLIB20)

#######################################
# start actual execution script
#######################################

# set build variables    
build_variables_set()
# check if the variables are set and directories exist and print them
build_variables_print()


# export variables to other scripts
Export( 'CUDA_ROOT', 
        'GLIB20' )
					  
=======
# Customize the build environment based on the machine invoking the script.
nodename = commands.getoutput('uname -n')
if nodename.startswith('shiva') :
    # Custom machine at Georgia Tech
    CUDA_ROOT = '/usr/local/cuda/'
    CUNIT212 = '/usr/local/lib/'
    GLIB20 = '/usr/include/glib-2.0/'
elif nodename.startswith('ifrit') :
    # Custom machine at Georgia Tech, same as shiva
    CUDA_ROOT = '/usr/local/cuda/'
    CUNIT212 = '/usr/local/lib/'
    GLIB20 = '/usr/include/glib-2.0/'
elif nodename.startswith('prost') :
    # Dell machine at Georgia Tech
    CUDA_ROOT = '/opt/cuda/'
    CUNIT212 = '/opt/cunit212/'
    GLIB20   = '/opt/glib-2.28.7/'
else :
    # Assume compilation on a Keeneland node.
    # TODO: you should support also GLIB variable
    CUDA_ROOT = '/sw/keeneland/cuda/3.2/linux_binary/'
    CUNIT212 = '/nics/d/home/smagg/opt/cunit212/'
    GLIB20='/nics/d/home/smagg/opt/glib-2.28.7/'

if not os.path.exists(CUDA_ROOT):
        print """CUDA_ROOT=""", CUDA_ROOT, """ does not exist!"""

if not os.path.exists(CUNIT212):
        print """CUINT212=""", CUNIT212, """ does not exist!"""

if not os.path.exists(GLIB20):
        print """GLIB20=""", GLIB20, """ does not exist!"""

# export variables to other scripts
Export( 'CUDA_ROOT', 'CUNIT212', 'GLIB20' )

>>>>>>> eb041b07
# call all scripts
SConscript([
        'cuda-app/SConstruct',		# it doesn't depend on anything
        'interposer/SConstruct',    # it compiles a bunch of stuff
        'backend/SConstruct'			
        ])
<|MERGE_RESOLUTION|>--- conflicted
+++ resolved
@@ -7,11 +7,8 @@
    @brief Building kidron-utils-remote-cuda-exec-2
 """
 import os
-<<<<<<< HEAD
 import socket
-=======
 import commands
->>>>>>> eb041b07
 
 Help("""
    Type: 'scons -Q' to build the production program,
@@ -19,12 +16,13 @@
    Currently automatically detected environments: 
    - keeneland (NICS, UTK) 
    - prost     (Georgia Tech)
+   - shiva     (Georgia TEch)
+   - ifrit     (Georgia TEch)
    If you want to add another environment check the function
    build_variables_set(). Currently it is based on the
    hostnames you are building on.
     """)
 
-<<<<<<< HEAD
 
 """ 
   required variables for this building system
@@ -55,11 +53,23 @@
         print('kid prefix detected ...')
         CUDA_ROOT = '/sw/keeneland/cuda/3.2/linux_binary/'
         GLIB20='/nics/d/home/smagg/opt/glib-2.28.7/'
-    # configuration for prost
+    # custom machine at Georgia Tech configuration for prost
     if ( hostname.startswith('prost')):
         print('prost prefix detected ...')
         CUDA_ROOT = '/opt/cuda/'
         GLIB20='/opt/glib-2.28.7/'
+    # now we are using commands 
+    nodename = commands.getoutput('uname -n')
+    # Custom machine at Georgia Tech
+    if nodename.startswith('shiva'):
+ 	print('shiva prefix detected ...')
+        CUDA_ROOT = '/usr/local/cuda/'
+        GLIB20 = '/usr/include/glib-2.0/'
+    # Custom machine at Georgia Tech, same as shiva
+    if nodename.startswith('ifrit') :
+	print('ifrit prefix detected ...')
+        CUDA_ROOT = '/usr/local/cuda/'
+        GLIB20 = '/usr/include/glib-2.0/'
 
 def variable_check_exit(var_name, var):
     """
@@ -96,47 +106,9 @@
 Export( 'CUDA_ROOT', 
         'GLIB20' )
 					  
-=======
-# Customize the build environment based on the machine invoking the script.
-nodename = commands.getoutput('uname -n')
-if nodename.startswith('shiva') :
-    # Custom machine at Georgia Tech
-    CUDA_ROOT = '/usr/local/cuda/'
-    CUNIT212 = '/usr/local/lib/'
-    GLIB20 = '/usr/include/glib-2.0/'
-elif nodename.startswith('ifrit') :
-    # Custom machine at Georgia Tech, same as shiva
-    CUDA_ROOT = '/usr/local/cuda/'
-    CUNIT212 = '/usr/local/lib/'
-    GLIB20 = '/usr/include/glib-2.0/'
-elif nodename.startswith('prost') :
-    # Dell machine at Georgia Tech
-    CUDA_ROOT = '/opt/cuda/'
-    CUNIT212 = '/opt/cunit212/'
-    GLIB20   = '/opt/glib-2.28.7/'
-else :
-    # Assume compilation on a Keeneland node.
-    # TODO: you should support also GLIB variable
-    CUDA_ROOT = '/sw/keeneland/cuda/3.2/linux_binary/'
-    CUNIT212 = '/nics/d/home/smagg/opt/cunit212/'
-    GLIB20='/nics/d/home/smagg/opt/glib-2.28.7/'
-
-if not os.path.exists(CUDA_ROOT):
-        print """CUDA_ROOT=""", CUDA_ROOT, """ does not exist!"""
-
-if not os.path.exists(CUNIT212):
-        print """CUINT212=""", CUNIT212, """ does not exist!"""
-
-if not os.path.exists(GLIB20):
-        print """GLIB20=""", GLIB20, """ does not exist!"""
-
-# export variables to other scripts
-Export( 'CUDA_ROOT', 'CUNIT212', 'GLIB20' )
-
->>>>>>> eb041b07
 # call all scripts
 SConscript([
-        'cuda-app/SConstruct',		# it doesn't depend on anything
+        'cuda-app/SConstruct',	# it doesn't depend on anything
         'interposer/SConstruct',    # it compiles a bunch of stuff
         'backend/SConstruct'			
         ])
