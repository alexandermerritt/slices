#! /usr/bin/env python

"""@file SConstruct
   @author Magdalena Slawinska magg@gatech.edu
   @author Alex Merritt, merritt.alex@gatech.edu
   @date 2011-02-15
<<<<<<< HEAD
   @brief Building kidron-utils-remote-cuda-exec-2
   
   @todo The building system is such a mess 
=======
>>>>>>> 094317ad
"""
import os
import commands
import sys

Help("""
   Type: 'scons -Q' to build the production program,
         'scons -c' to clean the program
   Currently automatically detected environments: 
   - keeneland (NICS, UTK) 
   - prost     (Georgia Tech)
   - shiva     (Georgia TEch)
   - ifrit     (Georgia TEch)
   If you want to add another environment check the function
   build_variables_set(). Currently it is based on the
   hostnames you are building on.
    """)


""" 
  required variables for this building system
  if you need to add another configuration you need to modify the 
  setBuildVariables()
"""

# points to the directory where the CUDA root is
CUDA_ROOT=None

DEBUG=0

def get_platform_characteristic_str():
    """
       intended to get the characteristic string to allow for automatic
       recognition of the platform and applied customized build environment
       @return: the characteristic string for the platform
       @rtype: string
    """
    nodename = commands.getoutput('uname -n')
    return nodename
    

#################################################
# helper functions
#################################################
def build_variables_set():
    """
      sets the build variables automatically depending on the system you
      are working on
    """
    global CUDA_ROOT
    global DEBUG
        
    nodename = get_platform_characteristic_str()
    print('The configuration will be applied for: ' + nodename)
    
    # configuration for keeneland
    if ( nodename.startswith('kid') ):
        print('kid prefix detected ...')
        CUDA_ROOT = '/sw/keeneland/cuda/3.2/linux_binary'
    
    # custom machine at Georgia Tech configuration for prost
    if ( nodename.startswith('prost')):
        print('prost prefix detected ...')
        CUDA_ROOT = '/opt/cuda/'
    
    # Custom machine at Georgia Tech
    if nodename.startswith('shiva'):
		print('shiva prefix detected ...')
		CUDA_ROOT = '/usr/local/cuda/'
    
    # Custom machine at Georgia Tech, same as shiva
    if nodename.startswith('ifrit') :
    	print('ifrit prefix detected ...')
        CUDA_ROOT = '/usr/local/cuda/'


def variable_check_exit(var_name, var):
    """
        checks if the variable is correctly set and quits the script if not
        @param var_name: The name of the variable to be checked 
        @param var: The variable that supposed to be a path to the directory 
    """
    if var == None :
        print(var_name +  ' not set. You have to set it in build_variables_set() in this script')
        sys.exit(-1)
    if not os.path.exists(var):
        print(var_name + '= ' + var + ' does not exist!')
        sys.exit(-1)
    print(var_name + '= ' +  var)


def build_variables_print():
    """
      prints the build variables or exits the script if they are not set
    """
    variable_check_exit('CUDA_ROOT', CUDA_ROOT)

#######################################
# start actual execution script
#######################################

# set build variables    
build_variables_set()
# check if the variables are set and directories exist and print them
build_variables_print()

# Extract debug flag from command line.
DEBUG = ARGUMENTS.get('dbg', 0)

# Extract other flags from command line.
TIMING = ARGUMENTS.get('timing',0)

# export variables to other scripts
Export('CUDA_ROOT', 'DEBUG', 'TIMING')

# call all scripts
SConscript([
#        'cuda-app/SConstruct', # it doesn't depend on anything
        'interposer/SConstruct',    # it compiles a bunch of stuff
        'backend/SConstruct'            
        ])
<|MERGE_RESOLUTION|>--- conflicted
+++ resolved
@@ -4,12 +4,6 @@
    @author Magdalena Slawinska magg@gatech.edu
    @author Alex Merritt, merritt.alex@gatech.edu
    @date 2011-02-15
-<<<<<<< HEAD
-   @brief Building kidron-utils-remote-cuda-exec-2
-   
-   @todo The building system is such a mess 
-=======
->>>>>>> 094317ad
 """
 import os
 import commands
