--- conflicted
+++ resolved
@@ -1,10 +1,4 @@
-<<<<<<< HEAD
-- This was fixed on 2011-05-02
-- 2011-04-12
-=======
-
 - 2011-04-12; 2011-05-02 done
->>>>>>> 12e732e6
   remove double INIPARSER from the build systems
 
     You need to update two SConstruct files:
