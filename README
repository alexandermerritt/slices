--- conflicted
+++ resolved
@@ -59,107 +59,8 @@
 To clean
 	scons -c
 
-<<<<<<< HEAD
-[interposer]
-# it can be true or false
-local=false
-#
-# --------- end of kidron.ini -----------------
-#
- 
-The file is required to be present on the local side and it tells the 
-interposer library where the backend runs.
-
-You have to tell the interposer library where the backend runs. 
-If your backend is running somewhere else, you need to change it to where
-the backend is running; you do not need to configure anything on the server
-side. Just the client, i.e., the interposer library (libci.c).
- 
- a. included example 
- 
- on one machine let's say cuda2 run backend:
- 
- cuda2$ /home/magg/proj/kidron-utils-remote-cuda-exec-2/backend/backend
- 
- on the second machine run the app:
- 
- prost:kidron$  LD_PRELOAD=/home/magg/kidron/interposer/libci.so cuda-app/add
- 
- b. you can run the examples from NVIDIA_SDK. I tested the 
-   - matrixMul
-   - BlackSholes 
-   - binomialOptions (2011-04-29)
-   - MonteCarlo (2011-04-29)
- 
- cuda2$ /home/magg/proj/kidron-utils-remote-cuda-exec-2/backend/backend
- 
- prost$  LD_PRELOAD=/home/magg/kidron/interposer/libci.so \
-       /home/magg/NVIDIA_GPU_Computing_SDK/C/bin/linux/release/matrixMul
- 
- or 
- 
- cuda2$ /home/magg/proj/kidron-utils-remote-cuda-exec-2/backend/backend
- 
- prost$  LD_PRELOAD=/home/magg/kidron/interposer/libci.so \
-       /home/magg/NVIDIA_GPU_Computing_SDK/C/bin/linux/release/BlackScholes
-       
- and here are tests on keeneland:
- 
- [smagg@kid070 2011-09-14-kidron-utils-rce]$ \
- /nics/d/home/smagg/proj/wksp-ecl-cpp/2011-09-14-kidron-utils-rce/backend/backend -f kidron.f
- 
- [smagg@kid069 2011-09-14-kidron-utils-rce]$ \
- LD_PRELOAD=/nics/d/home/smagg/proj/ksp-ecl-cpp/2011-09-14-kidron-utils-rce/interposer/libci.so \
- /nics/d/home/smagg/NVIDIA_GPU_Computing_SDK/C/bin/linux/release/BlackScholes
- 
- To run vc_manager:
- [smagg@kidlogin2 2011-09-14-kidron-utils-rce]$ \
- LD_LIBRARY_PATH=/nics/d/home/smagg/proj/wksp-ecl-cpp/2011-09-14-kidron-utils-rce/interposer \
- vc_manager/vc_manager -f kidron.ini
- 
-4. RUNNING TESTS
- 
- * standalone
- # go to the main directory
- 
- [smagg@kidlogin2 2011-09-14-kidron-utils-rce]$ LD_LIBRARY_PATH=/nics/d/home/smagg/opt/cunit212/lib/:/nics/d/home/smagg/opt/glib-2.28.7/lib interposer/testLibciutils
- [smagg@kidlogin2 2011-09-14-kidron-utils-rce]$ LD_LIBRARY_PATH=/nics/d/home/smagg/opt/cunit212/lib/:/nics/d/home/smagg/opt/glib-2.28.7/lib interposer/testLibci
- 
- # there is a test for testing the network connection. The test consists of 
- # the Listener and Sender part. The listener listens for a connection. The sender
- # sends the number. To run the sender you need to provide a name of the hostname
- # which is printed by the listener. First run the listener then a sender.
-  
-  [smagg@kidlogin2 2011-09-14-kidron-utils-rce]$ LD_LIBRARY_PATH=/nics/d/home/smagg/opt/cunit212/lib/:/nics/d/home/smagg/opt/glib-2.28.7/lib interposer/testConnectionListener <4> conn_localbind[196]: Queried for hostname: kidlogin2.nics.utk.edu
-<4> conn_accept[286]: Got new incoming connection
-Test PASSED: got 44
-
- [smagg@kidlogin2 2011-09-14-kidron-utils-rce]$  LD_LIBRARY_PATH=/nigg/opt/cunit212/lib/:/nics/d/home/smagg/opt/glib-2.28.7/lib interposer/testConnectionSender kidlogin2.nics.utk.edu
-<5> conn_connect[124]: Socket = 3
-DEBUG(5) main:43: Sending message: 44
-TEST PASSED!
- 
-
- * with Valgrind, you might need to add the glib/lib directory to LD_LIBRARY_PATH
- 
- # you might need to setup the cunit lib:
- # export LD_LIBRARY_PATH=/opt/cunit212/lib/:$LD_LIBRARY_PATH
- [magg@prost interposer]$ 
-   valgrind --leak-check=yes --track-origins=yes ./testLibciutils
-  
-   
 5. KNOWN ISSUES
 
-* 2011-12-02 - observed that kidron.ini in not read by the libci.c for
-  some reason and I need to set the hostname manually in the kidron.ini file.
- 
-* Function g_vars_find my hang if you provide non-existing address as 
-  a symbol; since it first assumes it is a pointer, then it is a string 
-
-=======
-5. KNOWN ISSUES
-
->>>>>>> 094317ad
 * Right now it doesn't support CUDA 4.0 (you can have a newer driver, but
   the support is for CUDA Tookit 3.2 and SDK 3.2).
   
@@ -207,211 +108,4 @@
 
 * allocate the second node in the interactive mode
 
-<<<<<<< HEAD
-[smagg@kidlogin2 kidron-utils-remote-cuda-exec-2]$ qlogin -I -l nodes=1:ppn=1
-
-* edit kidron.ini
-
-[network]
-
-#remote = cuda2.cc.gt.atl.ga.us ;
-remote = kid117.nics.utk.edu
-
-[interposer]
-
-local   = no ;
-
-* run backend
-
-[smagg@kid117 kidron-utils-remote-cuda-exec-2]$ ./backend/backend
-
-* run example
-
-LD_PRELOAD=/nics/d/home/smagg/proj/kidron-utils-remote-cuda-exec-2/interposer/libci.so cuda-app/app1
-
-[smagg@kid043 kidron-utils-remote-cuda-exec-2]$ \
- LD_PRELOAD=/nics/d/home/smagg/proj/kidron-utils-remote-cuda-exec-2/interposer/libci.so ~/NVIDIA_GPU_Computing_SDK/C/bin/linux/release/BlackScholes
- 
- 
- 7a. OTHER TESTED EXAMPLES
- 
- - ~/NVIDIA_GPU_Computing_SDK/C/bin/linux/release/matrixMul
- - ~/NVIDIA_GPU_Computing_SDK/C/bin/linux/release/BlackScholes
- 
- 
- 
- 8. HISTORY 
-* 2011-12-02
-  - removed the bug in segfault with cudaUnregisterFatBinary; the problem
-    was that when creating 
-    
-    regHostVarsTab = g_hash_table_new_full(g_direct_hash, g_direct_equal, NULL,
-				(GDestroyNotify)g_vars_remove_val)
-				
-    I used g_vars_remove functions instead of correct g_vars_remove_val
-    
-    regHostVarsTab = g_hash_table_new_full(g_direct_hash, g_direct_equal, NULL,
-				(GDestroyNotify)g_vars_remove)
-
-* 2011-09-15 - r__cudaUnregisterFatBinary segfault (fixed on 2011-12-02).
- 
-	Problem:
-
-	  g_vars_remove - produces segmentation fault. It can be observed when
-  		running MonteCarlo and binomialOptions
-   
-  	-- with execution with gdb
-   	(gdb) 
-		DEBUG(5) r__cudaUnregisterFatBinary:2542: __OK__ Return from rpc with ok value.
-		2544                    g_vars_remove(regHostVarsTab, fatCubinHandle);
-	(gdb) 
-
-	Program received signal SIGSEGV, Segmentation fault.
-	0x0000000001e8c220 in ?? ()
-   
-   -- execution without gdb
-   
-   >>>>>>>>>> Implemented >>>>>>>>>>: r__cudaUnregisterFatBinary (id = 38)
-	DEBUG(5) __nvback_cudaUnregisterFatBinary_rpc:505: CUDA_ERROR=30 before RPC on method 38
-	DEBUG(5) l_do_cuda_rpc:144: MethodID: 38, reqbuf (nil), reqbuf_size 0, rspbuf (nil), rspbuf_size 0
-	DEBUG(5) conn_sendCudaPktHdr:46: Header sent: pkt_num 1, extra buffer size: 0.
-	DEBUG(5) r__cudaUnregisterFatBinary:2542: __OK__ Return from rpc with ok value.
-	Segmentation fault
-
-	
-    Fixed: (2011-12-02)
-    
-    regHostVarsTab = g_hash_table_new_full(g_direct_hash, g_direct_equal, NULL,
-				(GDestroyNotify)g_vars_remove_val)
-				
-    I used g_vars_remove functions instead of correct g_vars_remove_val
-    
-    regHostVarsTab = g_hash_table_new_full(g_direct_hash, g_direct_equal, NULL,
-				(GDestroyNotify)g_vars_remove)
-    )
-
-
-* 2011-10-03 
-  - got rid of the cunit dependency
-  - improved the scons system - the system automatically detects
-    where it is being compiled
-
-* 2011-09-15 
-   - Added a test for a connection
-   - got rid of the iniparser -> used glib key file for parsing ini file
-   - added utils/devel_info.py -> a script about the development environment
-   
-* 2011-05-05 First realease: 0.0.1 -- Kidron utils remote CUDA exec
- Description:
- 
- The software allows to remotely execute CUDA calls. It consists of two main 
- logical components:
- 
- - the interposer library
- - the backend
- 
- The interposer library allows to interpose a subset of CUDA calls. The interposed
- CUDA calls are sent over the network (currently via TCP/IP) to the remote node
- that has attached graphic accelerators (GPUs). On the remote node the running
- backend listens on a predefined port for incoming requests, deserialize them
- and executes received execution requests on the local GPU. After completion,
- the backend returns the results (if any) to the interposer library, which
- returns the execution flow to the original CUDA application.
- 
- In this release, the backend is a process, running on a remote node. The backend
- process spawns a single thread that listens for incoming requests from clients 
- (i.e., interposer library).
- 
- This release has been tested on:
-
- - Tested configuration:
-  
-   a. Keeneland machine
-    Linux kid018 2.6.18-194.el5.perfctr #1 
-    SMP Wed Feb 9 18:13:07 EST 2011 x86_64 x86_64 x86_64 GNU/Linux
-
-	Timestamp                       : Thu May  5 13:57:27 2011
-	Driver Version                  : 270.41.06
-    Attached GPUs                   : 3
-	Product Name                    : Tesla M2070
-	
-	CentOS release 5.5 (Final)
-    gcc version 4.1.2 20080704 (Red Hat 4.1.2-48)
-    kid018.nics.utk.edu
-    model name      : Intel(R) Xeon(R) CPU           X5660  @ 2.80GHz
-
-   b. local machines:
-   Linux cuda2 2.6.18-238.9.1.el5 #1 SMP Tue Apr 12 18:10:13 EDT 2011 x86_64 x86_64 x86_64 GNU/Linux
-
-   Timestamp                       : Thu May  5 14:59:08 2011
-   Driver Version                  : 270.40
-   Attached GPUs                   : 2
-   GPU 0:8:0
-   Product Name                : GeForce 9800 GX2   
-
-   CentOS release 5.6 (Final)
-   
-   Target: x86_64-redhat-linux
-   gcc version 4.1.2 20080704 (Red Hat 4.1.2-50)
-   
-   Machine name: cuda2
-
-   model name      : Intel(R) Core(TM)2 Quad  CPU   Q8200  @ 2.33GHz
-   
-   -----------
-   Linux prost 2.6.18-238.9.1.el5.centos.plus 
-   #1 SMP Tue Apr 12 20:34:33 EDT 2011 x86_64 x86_64 x86_64 GNU/Linux
-
-   Timestamp                       : Thu May  5 15:08:19 2011
-   Driver Version                  : 270.40
-   Attached GPUs                   : 1 
-   GPU 0:7:0
-   Product Name                : Tesla C2050
-
-   CentOS release 5.6 (Final)
-
-   gcc version 4.1.2 20080704 (Red Hat 4.1.2-48)
-
-   Machine name: prost
-
-   model name      : Intel(R) Xeon(R) CPU           X5365  @ 3.00GHz
-   
- - Dependencies:
-   a. Scons - scons -v       
-        script: v2.0.1.r5134, 2010/08/16 23:02:40, by bdeegan on cooldog
-        engine: v2.0.1.r5134, 2010/08/16 23:02:40, by bdeegan on cooldog
-   b. CUDA 
-      - driver 270.41.06, and 270.40
-      - toolkit 3.2
-      - NVIDIA SDK 3.2
- 
-	c. CUnit-2.1-2 for tests
-      http://cunit.sourceforge.net/
- 
-    d. iniparser v. 3.0. 
-    http://ndevilla.free.fr/iniparser/iniparser-3.0.tar.gz	
-
- 	e. glib 2.0 (recommended)  
- 
- 	- glib 2.0 - currently used (you need a devel package and a lib package)
- 	  -- includes: -I/usr/include/glib-2.0
-				   -I/usr/lib64/glib-2.0/include
-	  -- path to libraries 
-	      -L /lib64 (likely it is set by default)
- 	  -- link with -lglib-2.0
-    
-    - it shouldn't be issues with glib 1.2 (I also used glib-1.2 in early
-      stages and it worked).
-      -- for options to set in build files run
-      glib-config --cflags 
-      -- for the linker you need to link with -lglib
-  
- - NVIDIA SDK examples tested
- 	- NVIDIA SDK matrixMul
- 	- NVIDIA SDK BlackScholes
- 	- NVIDIA SDK MonteCarlo
- 	- NVIDIA SDK binomialOptions
- 
-=======
-[smagg@kidlogin2 kidron-utils-remote-cuda-exec-2]$ qlogin -I -l nodes=1:ppn=1
->>>>>>> 094317ad
+[smagg@kidlogin2 kidron-utils-remote-cuda-exec-2]$ qlogin -I -l nodes=1:ppn=1